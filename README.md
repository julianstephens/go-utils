--- conflicted
+++ resolved
@@ -4,20 +4,17 @@
 
 ## Available Packages
 
-| Package               | Description                                                                                                                                        |
-| --------------------- | -------------------------------------------------------------------------------------------------------------------------------------------------- |
-| `generic`             | Comprehensive generic utilities leveraging Go's type parameters for functional programming, slice operations, map utilities, and type-safe helpers |
-| `config`              | Reusable and idiomatic configuration management with support for environment variables, YAML/JSON files, validation, and default values            |
-| `logger`              | Unified structured logger wrapping logrus with log level control, custom formatting, and contextual logging support                                |
-| `slices`              | Generic slice utility functions for conditional selection, set operations, and element manipulation                                                |
-| `helpers`             | General utility functions including slice operations, conditional helpers, file system utilities, and struct manipulation                          |
-| `jsonutil`            | Enhanced JSON marshaling and unmarshaling with error context, formatting options, stream processing, and strict decoding support                   |
-<<<<<<< HEAD
+| Package               | Description                                                                                                                                                  |
+| --------------------- | ------------------------------------------------------------------------------------------------------------------------------------------------------------ |
+| `generic`             | Comprehensive generic utilities leveraging Go's type parameters for functional programming, slice operations, map utilities, and type-safe helpers           |
+| `config`              | Reusable and idiomatic configuration management with support for environment variables, YAML/JSON files, validation, and default values                      |
+| `logger`              | Unified structured logger wrapping logrus with log level control, custom formatting, and contextual logging support                                          |
+| `slices`              | Generic slice utility functions for conditional selection, set operations, and element manipulation                                                          |
+| `helpers`             | General utility functions including slice operations, conditional helpers, file system utilities, and struct manipulation                                    |
+| `jsonutil`            | Enhanced JSON marshaling and unmarshaling with error context, formatting options, stream processing, and strict decoding support                             |
 | `dbutil`              | Database utility functions and helpers for safe database interactions with connection management, query execution, transaction handling, and context support |
-=======
-| `cliutil`             | Helpers and utilities for building command-line interfaces with argument parsing, interactive prompts, progress indicators, and colored output     |
->>>>>>> 827f96d7
-| `httputil/auth`       | JWT token creation, validation, and management with role-based access control and custom claims support                                            |
-| `httputil/middleware` | Common, reusable HTTP middleware for logging, recovery, CORS, and request ID injection                                                             |
-| `httputil/request`    | HTTP request parsing utilities for JSON, form data, query parameters, and URL values                                                               |
-| `httputil/response`   | Structured HTTP response handling with extensible encoders, hooks, and status code helpers                                                         |+| `cliutil`             | Helpers and utilities for building command-line interfaces with argument parsing, interactive prompts, progress indicators, and colored output               |
+| `httputil/auth`       | JWT token creation, validation, and management with role-based access control and custom claims support                                                      |
+| `httputil/middleware` | Common, reusable HTTP middleware for logging, recovery, CORS, and request ID injection                                                                       |
+| `httputil/request`    | HTTP request parsing utilities for JSON, form data, query parameters, and URL values                                                                         |
+| `httputil/response`   | Structured HTTP response handling with extensible encoders, hooks, and status code helpers                                                                   |